--- conflicted
+++ resolved
@@ -20,11 +20,7 @@
     <parent>
         <groupId>io.confluent</groupId>
         <artifactId>kafka-connect-storage-common-parent</artifactId>
-<<<<<<< HEAD
-        <version>11.0.21</version>
-=======
         <version>11.1.4</version>
->>>>>>> 5b0503a0
     </parent>
 
     <artifactId>kafka-connect-hdfs</artifactId>
@@ -60,11 +56,7 @@
         <confluent-log4j.version>1.2.17-cp8</confluent-log4j.version>
         <kafka.connect.maven.plugin.version>0.11.1</kafka.connect.maven.plugin.version>
         <maven.release.plugin.version>2.5.3</maven.release.plugin.version>
-<<<<<<< HEAD
-        <kafka.connect.storage.common.version>11.0.21</kafka.connect.storage.common.version>
-=======
         <kafka.connect.storage.common.version>11.1.4</kafka.connect.storage.common.version>
->>>>>>> 5b0503a0
         <commons.collections.version>3.2.2</commons.collections.version>
         <libthrift.version>0.13.0</libthrift.version>
         <log4j2-api.version>2.17.1</log4j2-api.version>
