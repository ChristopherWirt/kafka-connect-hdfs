/**
 * Copyright 2015 Confluent Inc.
 *
 * Licensed under the Apache License, Version 2.0 (the "License"); you may not use this file except
 * in compliance with the License. You may obtain a copy of the License at
 *
 * http://www.apache.org/licenses/LICENSE-2.0
 *
 * Unless required by applicable law or agreed to in writing, software distributed under the License
 * is distributed on an "AS IS" BASIS, WITHOUT WARRANTIES OR CONDITIONS OF ANY KIND, either express
 * or implied. See the License for the specific language governing permissions and limitations under
 * the License.
 */

package io.confluent.connect.hdfs.wal;

import org.apache.commons.io.Charsets;
import org.apache.commons.logging.Log;
import org.apache.commons.logging.LogFactory;
import org.apache.hadoop.conf.Configurable;
import org.apache.hadoop.conf.Configuration;
import org.apache.hadoop.fs.ChecksumException;
import org.apache.hadoop.fs.CommonConfigurationKeys;
import org.apache.hadoop.fs.FSDataInputStream;
import org.apache.hadoop.fs.FSDataOutputStream;
import org.apache.hadoop.fs.FileSystem;
import org.apache.hadoop.fs.Path;
import org.apache.hadoop.fs.Syncable;
import org.apache.hadoop.io.DataInputBuffer;
import org.apache.hadoop.io.DataOutputBuffer;
import org.apache.hadoop.io.IOUtils;
import org.apache.hadoop.io.VersionMismatchException;
import org.apache.hadoop.io.Writable;
import org.apache.hadoop.io.serializer.Deserializer;
import org.apache.hadoop.io.serializer.SerializationFactory;
import org.apache.hadoop.io.serializer.Serializer;
import org.apache.hadoop.ipc.RemoteException;
import org.apache.hadoop.util.Options;
import org.apache.hadoop.util.Time;

import java.io.Closeable;
import java.io.DataInputStream;
import java.io.IOException;
import java.rmi.server.UID;
import java.security.MessageDigest;
import java.util.Arrays;

import io.confluent.connect.hdfs.HdfsSinkConnectorConfig;

public class WALFile {

  private static final Log log = LogFactory.getLog(WALFile.class);
  private static final byte INITIAL_VERSION = (byte) 0;
  private static final int SYNC_ESCAPE = -1;      // "length" of sync entries
  private static final int SYNC_HASH_SIZE = 16;   // number of bytes in hash
  private static final int SYNC_SIZE = 4 + SYNC_HASH_SIZE; // escape + hash
  /**
   * The number of bytes between sync points.
   */
  public static final int SYNC_INTERVAL = 100 * SYNC_SIZE;
  private static byte[] VERSION = new byte[]{
      (byte) 'W', (byte) 'A', (byte) 'L', INITIAL_VERSION
  };

  private static String deserErrorFmt = "Could not find a deserializer for the %s class: '%s'. "
      + "Please ensure that the configuration '%s' is properly configured, if you're using custom"
      + " serialization.";

  private WALFile() {}

  public static Writer createWriter(
      HdfsSinkConnectorConfig conf,
      Writer.Option... opts
  ) throws IOException {
    return new Writer(conf, opts);
  }

  /**
   * Get the configured buffer size
   */
  private static int getBufferSize(Configuration conf) {
    return conf.getInt("io.file.buffer.size", 4096);
  }

  public static class Writer implements Closeable, Syncable {
    protected Serializer<WALEntry> keySerializer;
    protected Serializer<WALEntry> valSerializer;
    boolean ownOutputStream = true;
    // Insert a globally unique 16-byte value every few entries, so that one
    // can seek into the middle of a file and then synchronize with record
    // starts and ends by scanning for this value.
    long lastSyncPos;                     // position of last sync
    byte[] sync;                          // 16 random bytes
    private FSDataOutputStream out;
    private DataOutputBuffer buffer = new DataOutputBuffer();
    private boolean appendMode;

    {
      try {
        MessageDigest digester = MessageDigest.getInstance("MD5");
        long time = Time.now();
        digester.update((new UID() + "@" + time).getBytes(Charsets.UTF_8));
        sync = digester.digest();
      } catch (Exception e) {
        throw new RuntimeException(e);
      }
    }

    Writer(HdfsSinkConnectorConfig connectorConfig, Option... opts) throws IOException {
      Configuration conf = connectorConfig.getHadoopConfiguration();
      BlockSizeOption blockSizeOption =
          Options.getOption(BlockSizeOption.class, opts);
      BufferSizeOption bufferSizeOption =
          Options.getOption(BufferSizeOption.class, opts);
      ReplicationOption replicationOption =
          Options.getOption(ReplicationOption.class, opts);

      FileOption fileOption = Options.getOption(FileOption.class, opts);
      AppendIfExistsOption appendIfExistsOption = Options.getOption(
          AppendIfExistsOption.class, opts);
      StreamOption streamOption = Options.getOption(StreamOption.class, opts);

      // check consistency of options
      if ((fileOption == null) == (streamOption == null)) {
        throw new IllegalArgumentException("file or stream must be specified");
      }
      if (fileOption == null && (
          blockSizeOption != null
              || bufferSizeOption != null
              || replicationOption != null
          )
      ) {
        throw new IllegalArgumentException("file modifier options not compatible with stream");
      }

      FileSystem fs = null;
      FSDataOutputStream out;
      boolean ownStream = fileOption != null;
<<<<<<< HEAD

      try {
        if (ownStream) {
          Path p = fileOption.getValue();
          fs = p.getFileSystem(conf);
          int bufferSize = bufferSizeOption == null ? getBufferSize(conf) :
            bufferSizeOption.getValue();
          short replication = replicationOption == null ?
            fs.getDefaultReplication(p) :
            (short) replicationOption.getValue();
          long blockSize = blockSizeOption == null ? fs.getDefaultBlockSize(p) :
            blockSizeOption.getValue();

          if (appendIfExistsOption != null && appendIfExistsOption.getValue()
            && fs.exists(p)) {
            // Read the file and verify header details
            try (WALFile.Reader reader =
                   new WALFile.Reader(conf, WALFile.Reader.file(p), new Reader.OnlyHeaderOption())){
              if (reader.getVersion() != VERSION[3]) {
                throw new VersionMismatchException(VERSION[3], reader.getVersion());
              }
              sync = reader.getSync();
=======
      if (ownStream) {
        Path p = fileOption.getValue();
        FileSystem fs;
        fs = p.getFileSystem(conf);
        int bufferSize = bufferSizeOption == null ? getBufferSize(conf) :
                         bufferSizeOption.getValue();
        short replication = replicationOption == null
                            ? fs.getDefaultReplication(p)
                            : (short) replicationOption.getValue();
        long blockSize = blockSizeOption == null ? fs.getDefaultBlockSize(p) :
                         blockSizeOption.getValue();

        if (appendIfExistsOption != null && appendIfExistsOption.getValue()
            && fs.exists(p)) {
          // Read the file and verify header details
          try (
              WALFile.Reader reader =
                  new WALFile.Reader(conf, WALFile.Reader.file(p), new Reader.OnlyHeaderOption())
          ) {
            if (reader.getVersion() != VERSION[3]) {
              throw new VersionMismatchException(VERSION[3], reader.getVersion());
>>>>>>> dcc201e8
            }
            out = fs.append(p, bufferSize);
            this.appendMode = true;
          } else {
            out = fs.create(p, true, bufferSize, replication, blockSize);
          }
        } else {
          out = streamOption.getValue();
        }

        init(conf, out, ownStream);
      } catch (RemoteException re) {
        log.error("Failed creating a WAL Writer: " + re.getMessage());
        if (re.getClassName().equals(WALConstants.LEASE_EXCEPTION_CLASS_NAME)) {
          if (fs != null) {
            fs.close();
          }
        }
        throw re;
      }

<<<<<<< HEAD
=======
      init(connectorConfig, out, ownStream);
>>>>>>> dcc201e8
    }

    public static Option file(Path value) {
      return new FileOption(value);
    }

    public static Option bufferSize(int value) {
      return new BufferSizeOption(value);
    }

    public static Option stream(FSDataOutputStream value) {
      return new StreamOption(value);
    }

    public static Option replication(short value) {
      return new ReplicationOption(value);
    }

    public static Option appendIfExists(boolean value) {
      return new AppendIfExistsOption(value);
    }

    public static Option blockSize(long value) {
      return new BlockSizeOption(value);
    }

    void init(HdfsSinkConnectorConfig connectorConfig, FSDataOutputStream out, boolean ownStream)
        throws IOException {
      Configuration conf = connectorConfig.getHadoopConfiguration();
      this.out = out;
      this.ownOutputStream = ownStream;
      SerializationFactory serializationFactory = new SerializationFactory(conf);
      this.keySerializer = serializationFactory.getSerializer(WALEntry.class);
      if (this.keySerializer == null) {
        String errorMsg = String.format(
            deserErrorFmt,
            "Key",
            WALEntry.class.getCanonicalName(),
            CommonConfigurationKeys.IO_SERIALIZATIONS_KEY
        );
        throw new IOException(errorMsg);
      }
      this.keySerializer.open(buffer);
      this.valSerializer = serializationFactory.getSerializer(WALEntry.class);
      if (this.valSerializer == null) {
        String errorMsg = String.format(
            deserErrorFmt,
            "Value",
            WALEntry.class.getCanonicalName(),
            CommonConfigurationKeys.IO_SERIALIZATIONS_KEY
        );
        throw new IOException(errorMsg);
      }
      this.valSerializer.open(buffer);
      if (appendMode) {
        sync();
      } else {
        writeFileHeader();
      }
    }

    public synchronized void append(WALEntry key, WALEntry val)
        throws IOException {
      buffer.reset();

      // Append the 'key'
      keySerializer.serialize(key);
      int keyLength = buffer.getLength();
      if (keyLength < 0) {
        throw new IOException("negative length keys not allowed: " + key);
      }

      valSerializer.serialize(val);

      // Write the record out
      checkAndWriteSync();                                // sync
      out.writeInt(buffer.getLength());                   // total record length
      out.writeInt(keyLength);                            // key portion length
      out.write(buffer.getData(), 0, buffer.getLength()); // data
    }

    /**
     * Returns the current length of the output file.
     *
     * <p>This always returns a synchronized position.  In other words, immediately after calling
     * {@link WALFile.Reader#seek(long)} with a position returned by this method, {@link
     * WALFile.Reader#next(Writable)} may be called.  However the key may be earlier in the file
     * than key last written when this method was called (e.g., with block-compression, it may be
     * the first key in the block that was being written when this method was called).
     */
    public synchronized long getLength() throws IOException {
      return out.getPos();
    }

    private synchronized void checkAndWriteSync() throws IOException {
      if (sync != null && out.getPos() >= lastSyncPos + SYNC_INTERVAL) {
        // time to emit sync
        sync();
      }
    }

    private void writeFileHeader()
        throws IOException {
      out.write(VERSION);                    // write the version
      out.write(sync);                       // write the sync bytes
      out.flush();                           // flush header
    }

    @Override
    public synchronized void close() throws IOException {
      keySerializer.close();
      valSerializer.close();
      if (out != null) {
        // Close the underlying stream iff we own it...
        if (ownOutputStream) {
          out.close();
        } else {
          out.flush();
        }
        out = null;
      }
    }

    @Override
    public void sync() throws IOException {
      if (sync != null && lastSyncPos != out.getPos()) {
        out.writeInt(SYNC_ESCAPE);                // mark the start of the sync
        out.write(sync);                          // write sync
        lastSyncPos = out.getPos();               // update lastSyncPos
      }
    }

    @Override
    public void hflush() throws IOException {
      if (out != null) {
        out.hflush();
      }
    }

    @Override
    public void hsync() throws IOException {
      if (out != null) {
        out.hsync();
      }
    }

    /**
     * A tag interface for all of the Reader options
     */
    public interface Option {
    }

    static class FileOption extends Options.PathOption implements Option {

      FileOption(Path path) {
        super(path);
      }
    }

    static class StreamOption extends Options.FSDataOutputStreamOption
        implements Option {

      StreamOption(FSDataOutputStream stream) {
        super(stream);
      }
    }

    static class BufferSizeOption extends Options.IntegerOption
        implements Option {

      BufferSizeOption(int value) {
        super(value);
      }
    }

    static class BlockSizeOption extends Options.LongOption implements Option {

      BlockSizeOption(long value) {
        super(value);
      }
    }

    static class ReplicationOption extends Options.IntegerOption
        implements Option {

      ReplicationOption(int value) {
        super(value);
      }
    }

    static class AppendIfExistsOption extends Options.BooleanOption implements Option {
      AppendIfExistsOption(boolean value) {
        super(value);
      }
    }
  }

  public static class Reader implements java.io.Closeable {

    private String filename;
    private FSDataInputStream in;
    private DataOutputBuffer outBuf = new DataOutputBuffer();

    private byte version;
    private byte[] sync = new byte[SYNC_HASH_SIZE];
    private byte[] syncCheck = new byte[SYNC_HASH_SIZE];
    private boolean syncSeen;

    private long headerEnd;
    private long end;
    private int keyLength;
    private int recordLength;

    private Configuration conf;

    private DataInputBuffer valBuffer = null;
    private DataInputStream valIn = null;
    private Deserializer<WALEntry> keyDeserializer;
    private Deserializer<WALEntry> valDeserializer;

    public Reader(Configuration conf, Option... opts) throws IOException {
      // Look up the options, these are null if not set
      FileOption fileOpt = Options.getOption(FileOption.class, opts);
      InputStreamOption streamOpt = Options.getOption(InputStreamOption.class, opts);
      LengthOption lenOpt = Options.getOption(LengthOption.class, opts);
      BufferSizeOption bufOpt = Options.getOption(BufferSizeOption.class, opts);
      // check for consistency
      if ((fileOpt == null) == (streamOpt == null)) {
        throw new
            IllegalArgumentException("File or stream option must be specified");
      }
      if (fileOpt == null && bufOpt != null) {
        throw new IllegalArgumentException("buffer size can only be set when a file is specified.");
      }
      // figure out the real values
      Path filename = null;
      FSDataInputStream file;
      final long len;
      if (fileOpt != null) {
        filename = fileOpt.getValue();
        FileSystem fs = filename.getFileSystem(conf);
        int bufSize = bufOpt == null ? getBufferSize(conf) : bufOpt.getValue();
        len = null == lenOpt
              ? fs.getFileStatus(filename).getLen()
              : lenOpt.getValue();
        file = openFile(fs, filename, bufSize, len);
      } else {
        len = null == lenOpt ? Long.MAX_VALUE : lenOpt.getValue();
        file = streamOpt.getValue();
      }
      StartOption startOpt = Options.getOption(StartOption.class, opts);
      long start = startOpt == null ? 0 : startOpt.getValue();
      // really set up
      OnlyHeaderOption headerOnly = Options.getOption(OnlyHeaderOption.class, opts);
      initialize(filename, file, start, len, conf, headerOnly != null);
    }

    /**
     * Create an option to specify the path name of the sequence file.
     *
     * @param value the path to read
     * @return a new option
     */
    public static Option file(Path value) {
      return new FileOption(value);
    }

    /**
     * Create an option to specify the stream with the sequence file.
     *
     * @param value the stream to read.
     * @return a new option
     */
    public static Option stream(FSDataInputStream value) {
      return new InputStreamOption(value);
    }

    /**
     * Create an option to specify the starting byte to read.
     *
     * @param value the number of bytes to skip over
     * @return a new option
     */
    public static Option start(long value) {
      return new StartOption(value);
    }

    /**
     * Create an option to specify the number of bytes to read.
     *
     * @param value the number of bytes to read
     * @return a new option
     */
    public static Option length(long value) {
      return new LengthOption(value);
    }

    /**
     * Create an option with the buffer size for reading the given pathname.
     *
     * @param value the number of bytes to buffer
     * @return a new option
     */
    public static Option bufferSize(int value) {
      return new BufferSizeOption(value);
    }

<<<<<<< HEAD
    private static class FileOption extends Options.PathOption
        implements Option {

      private FileOption(Path value) {
        super(value);
      }
    }

    private static class InputStreamOption
        extends Options.FSDataInputStreamOption
        implements Option {

      private InputStreamOption(FSDataInputStream value) {
        super(value);
      }
    }

    private static class StartOption extends Options.LongOption
        implements Option {

      private StartOption(long value) {
        super(value);
      }
    }

    private static class LengthOption extends Options.LongOption
        implements Option {

      private LengthOption(long value) {
        super(value);
      }
    }

    private static class BufferSizeOption extends Options.IntegerOption
        implements Option {

      private BufferSizeOption(int value) {
        super(value);
      }
    }

    // only used directly
    private static class OnlyHeaderOption extends Options.BooleanOption
        implements Option {

      private OnlyHeaderOption() {
        super(true);
      }
    }

    public Reader(Configuration conf, Option... opts) throws IOException {
      // Look up the options, these are null if not set
      FileOption fileOpt = Options.getOption(FileOption.class, opts);
      InputStreamOption streamOpt =
          Options.getOption(InputStreamOption.class, opts);
      StartOption startOpt = Options.getOption(StartOption.class, opts);
      LengthOption lenOpt = Options.getOption(LengthOption.class, opts);
      BufferSizeOption bufOpt = Options.getOption(BufferSizeOption.class, opts);
      OnlyHeaderOption headerOnly =
          Options.getOption(OnlyHeaderOption.class, opts);

      // check for consistency
      if ((fileOpt == null) == (streamOpt == null)) {
        throw new
            IllegalArgumentException("File or stream option must be specified");
      }
      if (fileOpt == null && bufOpt != null) {
        throw new IllegalArgumentException("buffer size can only be set when" +
                                           " a file is specified.");
      }

      // figure out the real values
      Path filename = null;
      FSDataInputStream file;
      final long len;
      FileSystem fs = null;

      try {
        if (fileOpt != null) {
          filename = fileOpt.getValue();
          fs = filename.getFileSystem(conf);
          int bufSize = bufOpt == null ? getBufferSize(conf) : bufOpt.getValue();
          len = null == lenOpt
            ? fs.getFileStatus(filename).getLen()
            : lenOpt.getValue();
          file = openFile(fs, filename, bufSize, len);
        } else {
          len = null == lenOpt ? Long.MAX_VALUE : lenOpt.getValue();
          file = streamOpt.getValue();
        }
        long start = startOpt == null ? 0 : startOpt.getValue();
        // really set up
        initialize(filename, file, start, len, conf, headerOnly != null);
      } catch (RemoteException re) {
        log.error("Failed creating a WAL Reader: " + re.getMessage());
        if (re.getClassName().equals(WALConstants.LEASE_EXCEPTION_CLASS_NAME)) {
          if (fs != null) {
            fs.close();
          }
        }
        throw re;
      }
    }

=======
>>>>>>> dcc201e8
    /**
     * Common work of the constructors.
     */
    private void initialize(
        Path filename, FSDataInputStream in,
        long start, long length, Configuration conf,
        boolean tempReader
    ) throws IOException {
      if (in == null) {
        throw new IllegalArgumentException("in == null");
      }
      this.filename = filename == null ? "<unknown>" : filename.toString();
      this.in = in;
      this.conf = conf;
      boolean succeeded = false;
      try {
        seek(start);
        this.end = this.in.getPos() + length;
        // if it wrapped around, use the max
        if (end < length) {
          end = Long.MAX_VALUE;
        }
        init(tempReader);
        succeeded = true;
      } finally {
        if (!succeeded) {
          IOUtils.cleanup(log, this.in);
        }
      }
    }

    /**
     * Override this method to specialize the type of {@link FSDataInputStream} returned.
     *
     * @param fs The file system used to open the file.
     * @param file The file being read.
     * @param bufferSize The buffer size used to read the file.
     * @param length The length being read if it is >= 0.  Otherwise, the length is not available.
     * @return The opened stream.
     */
    protected FSDataInputStream openFile(
        FileSystem fs, Path file,
        int bufferSize, long length
    ) throws IOException {
      return fs.open(file, bufferSize);
    }

    /**
     * Initialize the {@link Reader}
     *
     * @param tempReader <code>true</code> if we are constructing a temporary and hence do not
     *      initialize every component; <code>false</code> otherwise.
     */
    private void init(boolean tempReader) throws IOException {
      byte[] versionBlock = new byte[VERSION.length];
      in.readFully(versionBlock);

      if ((versionBlock[0] != VERSION[0])
          || (versionBlock[1] != VERSION[1])
          || (versionBlock[2] != VERSION[2])
      ) {
        throw new IOException(this + " not a WALFile");
      }

      // Set 'version'
      version = versionBlock[3];
      if (version > VERSION[3]) {
        throw new VersionMismatchException(VERSION[3], version);
      }

      in.readFully(sync);                       // read sync bytes
      headerEnd = in.getPos();                  // record end of header

      // Initialize... *not* if this we are constructing a temporary Reader
      if (!tempReader) {
        valBuffer = new DataInputBuffer();
        valIn = valBuffer;

        SerializationFactory serializationFactory =
            new SerializationFactory(conf);
        this.keyDeserializer =
            getDeserializer(serializationFactory, WALEntry.class);
        if (this.keyDeserializer == null) {
          String errorMsg = String.format(
              deserErrorFmt,
              "Key",
              WALEntry.class.getCanonicalName(),
              CommonConfigurationKeys.IO_SERIALIZATIONS_KEY
          );
          throw new IOException(errorMsg);
        }

        this.keyDeserializer.open(valBuffer);

        this.valDeserializer =
            getDeserializer(serializationFactory, WALEntry.class);
        if (this.valDeserializer == null) {
          String errorMsg = String.format(
              deserErrorFmt,
              "Value",
              WALEntry.class.getCanonicalName(),
              CommonConfigurationKeys.IO_SERIALIZATIONS_KEY
          );
          throw new IOException(errorMsg);
        }
        this.valDeserializer.open(valIn);
      }
    }

    private <T> Deserializer<T> getDeserializer(SerializationFactory sf, Class<T> c) {
      return sf.getDeserializer(c);
    }

    private byte[] getSync() {
      return sync;
    }

    /**
     * Close the file.
     */
    @Override
    public synchronized void close() throws IOException {
      if (keyDeserializer != null) {
        keyDeserializer.close();
      }
      if (valDeserializer != null) {
        valDeserializer.close();
      }

      // Close the input-stream
      in.close();
    }

    private byte getVersion() {
      return version;
    }

    /**
     * Returns the configuration used for this file.
     */
    Configuration getConf() {
      return conf;
    }

    /**
     * Position valLenIn/valIn to the 'value' corresponding to the 'current' key
     */
    private synchronized void seekToCurrentValue() throws IOException {
      valBuffer.reset();
    }

    /**
     * Get the 'value' corresponding to the last read 'key'.
     *
     * @param val : The 'value' to be read.
     */
    public synchronized void getCurrentValue(Writable val)
        throws IOException {
      if (val instanceof Configurable) {
        ((Configurable) val).setConf(this.conf);
      }
      // Position stream to 'current' value
      seekToCurrentValue();

      val.readFields(valIn);
      if (valIn.read() > 0) {
        log.info("available bytes: " + valIn.available());
        throw new IOException(
            val
                + " read "
                + (valBuffer.getPosition() - keyLength)
                + " bytes, should read "
                + (valBuffer.getLength() - keyLength)
        );
      }
    }

    /**
     * Get the 'value' corresponding to the last read 'key'.
     *
     * @param val : The 'value' to be read.
     */
    public synchronized WALEntry getCurrentValue(WALEntry val)
        throws IOException {
      if (val instanceof Configurable) {
        ((Configurable) val).setConf(this.conf);
      }

      // Position stream to 'current' value
      seekToCurrentValue();
      val = deserializeValue(val);
      if (valIn.read() > 0) {
        log.info("available bytes: " + valIn.available());
        throw new IOException(
            val
                + " read "
                + (valBuffer.getPosition() - keyLength)
                + " bytes, should read "
                + (valBuffer.getLength() - keyLength)
        );
      }
      return val;

    }

    private WALEntry deserializeValue(WALEntry val) throws IOException {
      return valDeserializer.deserialize(val);
    }

    /**
     * Read and return the next record length, potentially skipping over a sync block.
     *
     * @return the length of the next record or -1 if there is no next record
     */
    private synchronized int readRecordLength() throws IOException {
      if (in.getPos() >= end) {
        return -1;
      }
      int length = in.readInt();
      if (sync != null && length == SYNC_ESCAPE) {
        // process a sync entry
        // read syncCheck
        in.readFully(syncCheck);
        if (!Arrays.equals(sync, syncCheck)) {
          // check it
          throw new IOException("File is corrupt!");
        }
        syncSeen = true;
        if (in.getPos() >= end) {
          return -1;
        }
        length = in.readInt();                  // re-read length
      } else {
        syncSeen = false;
      }

      return length;
    }

    /**
     * Read the next key in the file into <code>key</code>, skipping its value.  True if another
     * entry exists, and false at end of file.
     */
    public synchronized boolean next(Writable key) throws IOException {
      if (key.getClass() != WALEntry.class) {
        throw new IOException("wrong key class: " + key.getClass().getName()
            + " is not " + WALEntry.class);
      }

      outBuf.reset();

      keyLength = next(outBuf);
      if (keyLength < 0) {
        return false;
      }

      valBuffer.reset(outBuf.getData(), outBuf.getLength());

      key.readFields(valBuffer);
      valBuffer.mark(0);
      if (valBuffer.getPosition() != keyLength) {
        throw new IOException(key + " read " + valBuffer.getPosition()
            + " bytes, should read " + keyLength);
      }

      return true;
    }

    /**
     * Read the next key/value pair in the file into <code>key</code> and <code>val</code>.  Returns
     * true if such a pair exists and false when at end of file
     */
    public synchronized boolean next(Writable key, Writable val) throws IOException {
      if (val.getClass() != WALEntry.class) {
        throw new IOException("wrong value class: " + val + " is not " + WALEntry.class);
      }

      boolean more = next(key);

      if (more) {
        getCurrentValue(val);
      }

      return more;
    }

    /**
     * Read the next key/value pair in the file into <code>buffer</code>. Returns the length of the
     * key read, or -1 if at end of file.  The length of the value may be computed by calling
     * buffer.getLength() before and after calls to this method.
     */
    synchronized int next(DataOutputBuffer buffer) throws IOException {
      try {
        int length = readRecordLength();
        if (length == -1) {
          return -1;
        }
        int keyLength = in.readInt();
        buffer.write(in, length);
        return keyLength;
      } catch (ChecksumException e) {             // checksum failure
        handleChecksumException(e);
        return next(buffer);
      }
    }

    /**
     * Read the next key in the file, skipping its value.  Return null at end of file.
     */
    public synchronized WALEntry next(WALEntry key) throws IOException {
      outBuf.reset();
      keyLength = next(outBuf);
      if (keyLength < 0) {
        return null;
      }
      valBuffer.reset(outBuf.getData(), outBuf.getLength());
      key = deserializeKey(key);
      valBuffer.mark(0);
      if (valBuffer.getPosition() != keyLength) {
        throw new IOException(key + " read " + valBuffer.getPosition()
            + " bytes, should read " + keyLength);
      }
      return key;
    }

    private WALEntry deserializeKey(WALEntry key) throws IOException {
      return keyDeserializer.deserialize(key);
    }

    private void handleChecksumException(ChecksumException e)
        throws IOException {
      if (this.conf.getBoolean("io.skip.checksum.errors", false)) {
        log.warn("Bad checksum at " + getPosition() + ". Skipping entries.");
        sync(getPosition() + this.conf.getInt("io.bytes.per.checksum", 512));
      } else {
        throw e;
      }
    }

    /**
     * disables sync. often invoked for tmp files
     */
    synchronized void ignoreSync() {
      sync = null;
    }

    /**
     * Set the current byte position in the input file.
     *
     * <p>The position passed must be a position returned by {@link WALFile.Writer#getLength()} when
     * writing this file.  To seek to an arbitrary position, use {@link WALFile.Reader#sync(long)}.
     */
    public synchronized void seek(long position) throws IOException {
      in.seek(position);
    }

    /**
     * Seek to the next sync mark past a given position.
     */
    public synchronized void sync(long position) throws IOException {
      if (position + SYNC_SIZE >= end) {
        seek(end);
        return;
      }

      if (position < headerEnd) {
        // seek directly to first record
        in.seek(headerEnd);
        // note the sync marker "seen" in the header
        syncSeen = true;
        return;
      }

      try {
        seek(position + 4);                         // skip escape
        in.readFully(syncCheck);
        int syncLen = sync.length;
        for (int i = 0; in.getPos() < end; i++) {
          int j = 0;
          for (; j < syncLen; j++) {
            if (sync[j] != syncCheck[(i + j) % syncLen]) {
              break;
            }
          }
          if (j == syncLen) {
            in.seek(in.getPos() - SYNC_SIZE);     // position before sync
            return;
          }
          syncCheck[i % syncLen] = in.readByte();
        }
      } catch (ChecksumException e) {             // checksum failure
        handleChecksumException(e);
      }
    }

    /**
     * Returns true iff the previous call to next passed a sync mark.
     */
    public synchronized boolean syncSeen() {
      return syncSeen;
    }

    /**
     * Return the current byte position in the input file.
     */
    public synchronized long getPosition() throws IOException {
      return in.getPos();
    }

    /**
     * Returns the name of the file.
     */
    @Override
    public String toString() {
      return filename;
    }

    /**
     * A tag interface for all of the Reader options
     */
    public interface Option {

    }

    private static class FileOption extends Options.PathOption
        implements Option {

      private FileOption(Path value) {
        super(value);
      }
    }

    private static class InputStreamOption
        extends Options.FSDataInputStreamOption
        implements Option {

      private InputStreamOption(FSDataInputStream value) {
        super(value);
      }
    }

    private static class StartOption extends Options.LongOption
        implements Option {

      private StartOption(long value) {
        super(value);
      }
    }

    private static class LengthOption extends Options.LongOption
        implements Option {

      private LengthOption(long value) {
        super(value);
      }
    }

    private static class BufferSizeOption extends Options.IntegerOption
        implements Option {

      private BufferSizeOption(int value) {
        super(value);
      }
    }

    // only used directly
    private static class OnlyHeaderOption extends Options.BooleanOption
        implements Option {

      private OnlyHeaderOption() {
        super(true);
      }
    }


  }
}<|MERGE_RESOLUTION|>--- conflicted
+++ resolved
@@ -136,52 +136,32 @@
       FileSystem fs = null;
       FSDataOutputStream out;
       boolean ownStream = fileOption != null;
-<<<<<<< HEAD
 
       try {
         if (ownStream) {
           Path p = fileOption.getValue();
           fs = p.getFileSystem(conf);
-          int bufferSize = bufferSizeOption == null ? getBufferSize(conf) :
-            bufferSizeOption.getValue();
-          short replication = replicationOption == null ?
-            fs.getDefaultReplication(p) :
-            (short) replicationOption.getValue();
-          long blockSize = blockSizeOption == null ? fs.getDefaultBlockSize(p) :
-            blockSizeOption.getValue();
-
-          if (appendIfExistsOption != null && appendIfExistsOption.getValue()
-            && fs.exists(p)) {
+          int bufferSize = bufferSizeOption == null
+                           ? getBufferSize(conf)
+                           : bufferSizeOption.getValue();
+          short replication = replicationOption == null
+                              ? fs.getDefaultReplication(p)
+                              : (short) replicationOption.getValue();
+          long blockSize = blockSizeOption == null
+                           ? fs.getDefaultBlockSize(p)
+                           : blockSizeOption.getValue();
+
+          if (appendIfExistsOption != null && appendIfExistsOption.getValue() && fs.exists(p)) {
             // Read the file and verify header details
-            try (WALFile.Reader reader =
-                   new WALFile.Reader(conf, WALFile.Reader.file(p), new Reader.OnlyHeaderOption())){
+            try (WALFile.Reader reader = new WALFile.Reader(
+                connectorConfig.getHadoopConfiguration(),
+                WALFile.Reader.file(p),
+                new Reader.OnlyHeaderOption()
+            )) {
               if (reader.getVersion() != VERSION[3]) {
                 throw new VersionMismatchException(VERSION[3], reader.getVersion());
               }
               sync = reader.getSync();
-=======
-      if (ownStream) {
-        Path p = fileOption.getValue();
-        FileSystem fs;
-        fs = p.getFileSystem(conf);
-        int bufferSize = bufferSizeOption == null ? getBufferSize(conf) :
-                         bufferSizeOption.getValue();
-        short replication = replicationOption == null
-                            ? fs.getDefaultReplication(p)
-                            : (short) replicationOption.getValue();
-        long blockSize = blockSizeOption == null ? fs.getDefaultBlockSize(p) :
-                         blockSizeOption.getValue();
-
-        if (appendIfExistsOption != null && appendIfExistsOption.getValue()
-            && fs.exists(p)) {
-          // Read the file and verify header details
-          try (
-              WALFile.Reader reader =
-                  new WALFile.Reader(conf, WALFile.Reader.file(p), new Reader.OnlyHeaderOption())
-          ) {
-            if (reader.getVersion() != VERSION[3]) {
-              throw new VersionMismatchException(VERSION[3], reader.getVersion());
->>>>>>> dcc201e8
             }
             out = fs.append(p, bufferSize);
             this.appendMode = true;
@@ -192,7 +172,7 @@
           out = streamOption.getValue();
         }
 
-        init(conf, out, ownStream);
+        init(connectorConfig, out, ownStream);
       } catch (RemoteException re) {
         log.error("Failed creating a WAL Writer: " + re.getMessage());
         if (re.getClassName().equals(WALConstants.LEASE_EXCEPTION_CLASS_NAME)) {
@@ -203,10 +183,6 @@
         throw re;
       }
 
-<<<<<<< HEAD
-=======
-      init(connectorConfig, out, ownStream);
->>>>>>> dcc201e8
     }
 
     public static Option file(Path value) {
@@ -433,6 +409,7 @@
       InputStreamOption streamOpt = Options.getOption(InputStreamOption.class, opts);
       LengthOption lenOpt = Options.getOption(LengthOption.class, opts);
       BufferSizeOption bufOpt = Options.getOption(BufferSizeOption.class, opts);
+
       // check for consistency
       if ((fileOpt == null) == (streamOpt == null)) {
         throw new
@@ -440,150 +417,6 @@
       }
       if (fileOpt == null && bufOpt != null) {
         throw new IllegalArgumentException("buffer size can only be set when a file is specified.");
-      }
-      // figure out the real values
-      Path filename = null;
-      FSDataInputStream file;
-      final long len;
-      if (fileOpt != null) {
-        filename = fileOpt.getValue();
-        FileSystem fs = filename.getFileSystem(conf);
-        int bufSize = bufOpt == null ? getBufferSize(conf) : bufOpt.getValue();
-        len = null == lenOpt
-              ? fs.getFileStatus(filename).getLen()
-              : lenOpt.getValue();
-        file = openFile(fs, filename, bufSize, len);
-      } else {
-        len = null == lenOpt ? Long.MAX_VALUE : lenOpt.getValue();
-        file = streamOpt.getValue();
-      }
-      StartOption startOpt = Options.getOption(StartOption.class, opts);
-      long start = startOpt == null ? 0 : startOpt.getValue();
-      // really set up
-      OnlyHeaderOption headerOnly = Options.getOption(OnlyHeaderOption.class, opts);
-      initialize(filename, file, start, len, conf, headerOnly != null);
-    }
-
-    /**
-     * Create an option to specify the path name of the sequence file.
-     *
-     * @param value the path to read
-     * @return a new option
-     */
-    public static Option file(Path value) {
-      return new FileOption(value);
-    }
-
-    /**
-     * Create an option to specify the stream with the sequence file.
-     *
-     * @param value the stream to read.
-     * @return a new option
-     */
-    public static Option stream(FSDataInputStream value) {
-      return new InputStreamOption(value);
-    }
-
-    /**
-     * Create an option to specify the starting byte to read.
-     *
-     * @param value the number of bytes to skip over
-     * @return a new option
-     */
-    public static Option start(long value) {
-      return new StartOption(value);
-    }
-
-    /**
-     * Create an option to specify the number of bytes to read.
-     *
-     * @param value the number of bytes to read
-     * @return a new option
-     */
-    public static Option length(long value) {
-      return new LengthOption(value);
-    }
-
-    /**
-     * Create an option with the buffer size for reading the given pathname.
-     *
-     * @param value the number of bytes to buffer
-     * @return a new option
-     */
-    public static Option bufferSize(int value) {
-      return new BufferSizeOption(value);
-    }
-
-<<<<<<< HEAD
-    private static class FileOption extends Options.PathOption
-        implements Option {
-
-      private FileOption(Path value) {
-        super(value);
-      }
-    }
-
-    private static class InputStreamOption
-        extends Options.FSDataInputStreamOption
-        implements Option {
-
-      private InputStreamOption(FSDataInputStream value) {
-        super(value);
-      }
-    }
-
-    private static class StartOption extends Options.LongOption
-        implements Option {
-
-      private StartOption(long value) {
-        super(value);
-      }
-    }
-
-    private static class LengthOption extends Options.LongOption
-        implements Option {
-
-      private LengthOption(long value) {
-        super(value);
-      }
-    }
-
-    private static class BufferSizeOption extends Options.IntegerOption
-        implements Option {
-
-      private BufferSizeOption(int value) {
-        super(value);
-      }
-    }
-
-    // only used directly
-    private static class OnlyHeaderOption extends Options.BooleanOption
-        implements Option {
-
-      private OnlyHeaderOption() {
-        super(true);
-      }
-    }
-
-    public Reader(Configuration conf, Option... opts) throws IOException {
-      // Look up the options, these are null if not set
-      FileOption fileOpt = Options.getOption(FileOption.class, opts);
-      InputStreamOption streamOpt =
-          Options.getOption(InputStreamOption.class, opts);
-      StartOption startOpt = Options.getOption(StartOption.class, opts);
-      LengthOption lenOpt = Options.getOption(LengthOption.class, opts);
-      BufferSizeOption bufOpt = Options.getOption(BufferSizeOption.class, opts);
-      OnlyHeaderOption headerOnly =
-          Options.getOption(OnlyHeaderOption.class, opts);
-
-      // check for consistency
-      if ((fileOpt == null) == (streamOpt == null)) {
-        throw new
-            IllegalArgumentException("File or stream option must be specified");
-      }
-      if (fileOpt == null && bufOpt != null) {
-        throw new IllegalArgumentException("buffer size can only be set when" +
-                                           " a file is specified.");
       }
 
       // figure out the real values
@@ -598,15 +431,17 @@
           fs = filename.getFileSystem(conf);
           int bufSize = bufOpt == null ? getBufferSize(conf) : bufOpt.getValue();
           len = null == lenOpt
-            ? fs.getFileStatus(filename).getLen()
-            : lenOpt.getValue();
+                ? fs.getFileStatus(filename).getLen()
+                : lenOpt.getValue();
           file = openFile(fs, filename, bufSize, len);
         } else {
           len = null == lenOpt ? Long.MAX_VALUE : lenOpt.getValue();
           file = streamOpt.getValue();
         }
+        StartOption startOpt = Options.getOption(StartOption.class, opts);
         long start = startOpt == null ? 0 : startOpt.getValue();
         // really set up
+        OnlyHeaderOption headerOnly = Options.getOption(OnlyHeaderOption.class, opts);
         initialize(filename, file, start, len, conf, headerOnly != null);
       } catch (RemoteException re) {
         log.error("Failed creating a WAL Reader: " + re.getMessage());
@@ -619,8 +454,56 @@
       }
     }
 
-=======
->>>>>>> dcc201e8
+    /**
+     * Create an option to specify the path name of the sequence file.
+     *
+     * @param value the path to read
+     * @return a new option
+     */
+    public static Option file(Path value) {
+      return new FileOption(value);
+    }
+
+    /**
+     * Create an option to specify the stream with the sequence file.
+     *
+     * @param value the stream to read.
+     * @return a new option
+     */
+    public static Option stream(FSDataInputStream value) {
+      return new InputStreamOption(value);
+    }
+
+    /**
+     * Create an option to specify the starting byte to read.
+     *
+     * @param value the number of bytes to skip over
+     * @return a new option
+     */
+    public static Option start(long value) {
+      return new StartOption(value);
+    }
+
+    /**
+     * Create an option to specify the number of bytes to read.
+     *
+     * @param value the number of bytes to read
+     * @return a new option
+     */
+    public static Option length(long value) {
+      return new LengthOption(value);
+    }
+
+    /**
+     * Create an option with the buffer size for reading the given pathname.
+     *
+     * @param value the number of bytes to buffer
+     * @return a new option
+     */
+    public static Option bufferSize(int value) {
+      return new BufferSizeOption(value);
+    }
+
     /**
      * Common work of the constructors.
      */
