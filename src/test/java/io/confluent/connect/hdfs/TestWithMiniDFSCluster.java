--- conflicted
+++ resolved
@@ -43,8 +43,7 @@
 import io.confluent.connect.hdfs.filter.TopicPartitionCommittedFileFilter;
 import io.confluent.connect.hdfs.partitioner.Partitioner;
 import io.confluent.connect.storage.common.StorageCommonConfig;
-import org.junit.AfterClass;
-import org.junit.BeforeClass;
+import org.junit.Before;
 
 import static org.hamcrest.CoreMatchers.is;
 import static org.junit.Assert.assertEquals;
@@ -53,7 +52,7 @@
 public class TestWithMiniDFSCluster extends HdfsSinkConnectorTestBase {
 
   protected static FileSystem fs;
-  private static MiniDFSCluster cluster;
+  protected static MiniDFSCluster cluster;
 
   protected DataFileReader dataFileReader;
   protected Partitioner partitioner;
@@ -62,14 +61,14 @@
   protected String zeroPadFormat = "%010d";
   private Map<String, String> localProps = new HashMap<>();
 
-  @BeforeClass
-  public static void setup() throws IOException {
+  @Before
+  public void setup() throws IOException {
     cluster = createDFSCluster();
     fs = cluster.getFileSystem();
   }
 
-  @AfterClass
-  public static void cleanup() throws IOException {
+  @After
+  public void cleanup() throws IOException {
     if (fs != null) {
       fs.close();
     }
@@ -96,7 +95,7 @@
 
   @After
   public void tearDown() throws Exception {
-    if (fs.exists(new Path("/")) && fs.isDirectory(new Path("/"))) {
+    if (cluster.isDataNodeUp() && fs.exists(new Path("/")) && fs.isDirectory(new Path("/"))) {
       for (FileStatus file : fs.listStatus(new Path("/"))) {
         if (file.isDirectory()) {
           fs.delete(file.getPath(), true);
@@ -366,7 +365,6 @@
     }
   }
 
-<<<<<<< HEAD
   private static MiniDFSCluster createDFSCluster() throws IOException {
     MiniDFSCluster cluster = new MiniDFSCluster.Builder(new Configuration())
         .hosts(new String[]{"localhost", "localhost", "localhost"})
@@ -377,7 +375,6 @@
 
     return cluster;
   }
-=======
   protected int getFileSystemCacheSize() throws Exception {
     Field cacheField = FileSystem.class.getDeclaredField("CACHE");
     cacheField.setAccessible(true);
@@ -391,5 +388,4 @@
     return cacheMap.size();
   }
 
->>>>>>> 36dbc8ba
 }